--- conflicted
+++ resolved
@@ -64,13 +64,8 @@
 #		$(STATIC_DOC_DIR)/o2scl-dev
 
 o2scl-doc-recursive: o2scl-doc
-<<<<<<< HEAD
-	cd part && $(MAKE) refs o2scl-doc
-	cd eos && $(MAKE) refs o2scl-doc
-=======
 	cd eos && $(MAKE) o2scl-doc
 	cd part && $(MAKE) o2scl-doc
->>>>>>> d783cc4d
 
 o2scl-doc:
 	doxygen doxyfile > doxygen.scr
