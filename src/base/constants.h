/*
  -------------------------------------------------------------------
  
  Copyright (C) 2006-2019, Andrew W. Steiner
  
  This file is part of O2scl.
  
  O2scl is free software; you can redistribute it and/or modify
  it under the terms of the GNU General Public License as published by
  the Free Software Foundation; either version 3 of the License, or
  (at your option) any later version.
  
  O2scl is distributed in the hope that it will be useful,
  but WITHOUT ANY WARRANTY; without even the implied warranty of
  MERCHANTABILITY or FITNESS FOR A PARTICULAR PURPOSE.  See the
  GNU General Public License for more details.
  
  You should have received a copy of the GNU General Public License
  along with O2scl. If not, see <http://www.gnu.org/licenses/>.

  -------------------------------------------------------------------
*/
/** \file constants.h
    \brief File defining numerical constants
*/
#ifndef O2SCL_CONSTANTS_H
#define O2SCL_CONSTANTS_H

#include <cmath>

#include <boost/math/constants/constants.hpp>

/** \brief Constants
    
    CODATA 2014 values are in \ref Mohr16.
*/
namespace o2scl_const {

  const double yotta=1e24;
  const double zetta=1e21;
  const double exa=1e18;
  const double peta=1e15;
  const double tera=1e12;
  const double giga=1e9;
  const double mega=1e6;
  const double kilo=1e3;
  const double milli=1e-3;
  const double micro=1e-6;
  const double nano=1e-9;
  const double pico=1e-12;
  const double femto=1e-15;
  const double atto=1e-18;
  const double zepto=1e-21;
  const double yocto=1e-24;

  /** \brief Fine structure constant (CODATA 2018 value)
   */
  const double fine_structure=7.2973525693e-3;
  /** \brief Avogadro's number (CODATA 2018 value; exact)
   */
  const double avogadro=6.02214076e23;

  /// \f$ \pi \f$ 
  const double pi=acos(-1.0);
  /// \f$ \pi^2 \f$ 
  const double pi2=pi*pi;
  /// \f$ \zeta(3/2) \f$
  const double zeta32=2.6123753486854883433;
  /// \f$ \zeta(2) \f$
  const double zeta2=1.6449340668482264365;
  /// \f$ \zeta(5/2) \f$
  const double zeta52=1.3414872572509171798;
  /// \f$ \zeta(3) \f$
  const double zeta3=1.2020569031595942854;
  /// \f$ \zeta(5) \f$
  const double zeta5=1.0369277551433699263;
  /// \f$ \zeta(7) \f$
  const double zeta7=1.0083492773819228268;
  
  /// \f$ \sin^2 \theta_W \f$ (PDG 2018 value)
  const double sin2_theta_weak=0.23122;

  /// MKS units
  static const size_t o2scl_mks=1;
  /// CGS units
  static const size_t o2scl_cgs=2;
  
  /// Planck constant
  template<class fp_t> fp_t planck_f(size_t system=o2scl_mks) {
    fp_t numer=662607015;
    fp_t denom=100000000;
    if (system==o2scl_cgs) {
      fp_t result=(numer/denom)*1.0e-27;
      return result;
    }
    fp_t result=(numer/denom)*1.0e-34;
    return result;
  }

  /// Reduced Planck constant
  template<class fp_t> fp_t hbar_f(size_t system=o2scl_mks) {
    return planck_f<fp_t>(system)/2/
      boost::math::constants::pi<fp_t>();
  }

  /** \brief Speed of light */
  template<class fp_t> fp_t speed_of_light_f(size_t system=o2scl_mks) {
    if (system==o2scl_cgs) {
      fp_t result=29979245800;
      return result;
    }
    fp_t result=299792458;
    return result;
  }

  /// Elementary charge
  template<class fp_t> fp_t elem_charge_f() {
    fp_t numer=1602176634;
    fp_t denom=1000000000;
    fp_t result=(numer/denom)*1.0e-19;
    return result;
  }

  /** \brief Reduced Planck constant times speed of light 
      in \f$ \mathrm{MeV}~\mathrm{fm} \f$
  */
  template<class fp_t> fp_t hc_mev_fm_f() {
    fp_t hbarc=hbar_f<fp_t>()*speed_of_light_f<fp_t>()/
      elem_charge_f<fp_t>()*1.0e9;
    return hbarc;
  }
  
  const double hc_mev_fm=hc_mev_fm_f<double>();
  // \f$ \hbar c \f$ in MeV fm (derived)
  //const double hc_mev_fm=o2scl_mks::plancks_constant_hbar*
  //o2scl_mks::speed_of_light/o2scl_mks::electron_volt*1.0e9;

  /// \f$ \hbar c \f$ in MeV cm (derived)
  const double hc_mev_cm=hc_mev_fm*1.0e-13;
}

/** \brief Constants in CGS units 

    CODATA 2018 values are from physics.nist.gov/constants.
    CODATA 2014 values are from \ref Mohr16 . The solar mass and solar
    mass parameter are from 2018 value at http://asa.usno.navy.mil/ .

*/
namespace o2scl_cgs {

  /// \name Fundamental constants
  //@{
  /// Speed of light in \f$ \mathrm{cm}/\mathrm{s} \f$ (exact)
  const double speed_of_light=2.99792458e10;
  /// Newtonian constant of gravitation in cm^3 / g s^2 (CODATA 2018 value)
  const double gravitational_constant=6.67430e-8;
  /// Planck constant in g cm^2 / s (CODATA 2018 value; exact)
  const double plancks_constant_h=6.62607015e-27;
  /// Planck constant divided by 2 pi in g cm^2 / s (derived)
  const double plancks_constant_hbar=o2scl_cgs::plancks_constant_h/
    2.0/o2scl_const::pi;
  /// Electron volt in g cm^2 / s^2 (CODATA 2018; exact)
  const double electron_volt=1.602176634e-12;
<<<<<<< HEAD
  /// Bohr radius in cm (CODATA 2014 value)
  const double bohr_radius=5.2917721067e-9;
  /// Boltzmann constant in g cm^2 / K s^2 (CODATA 2018; exact)
  const double boltzmann=1.380649e-16;
=======
  /// Bohr radius in cm (CODATA 2018 value)
  const double bohr_radius=5.29177210903e-9;
>>>>>>> 921ffb23
  /// Stefan-Boltzmann constant in g / K^4 s^3 (CODATA 2018; derived; exact)
  const double stefan_boltzmann_constant=o2scl_const::pi*o2scl_const::pi*
    o2scl_cgs::boltzmann*o2scl_cgs::boltzmann*o2scl_cgs::boltzmann*
    o2scl_cgs::boltzmann/60.0/o2scl_cgs::plancks_constant_hbar/
    o2scl_cgs::plancks_constant_hbar/o2scl_cgs::plancks_constant_hbar/
    o2scl_cgs::speed_of_light/o2scl_cgs::speed_of_light;
  
  /// Thomson cross section in cm^2 (CODATA 2018 value)
  const double thomson_cross_section=6.6524587321e-25;
  /** \brief Fermi coupling constant in s^4 / cm^4 g^2, 
      defined as \f$ 1.1663787 \times 10^{-5}~\mathrm{GeV}^{-2} \f$
      (CODATA 2018 value)
  */
  const double Gfermi=1.1663787e-23/o2scl_cgs::electron_volt/
    o2scl_cgs::electron_volt;
  //@}

  /// \name Astrophysical constants
  //@{
  /// Astronomical unit in cm (IAU 2009 value; now exact)
  const double astronomical_unit=1.495978707e13;
  /// Parsec in \f$ \mathrm{cm} \f$ (derived)
  const double parsec=o2scl_cgs::astronomical_unit*648000.0/o2scl_const::pi;
  /// Acccleration due to gravity in cm / s^2 (CODATA 2018; now exact)
  const double grav_accel=9.80665e2;
  /** \brief Solar mass times gravitational constant in cm^3 / s^2
      (from navy.mil)
  */
  const double solar_mass_parameter=1.32712441e26;
  /// Mass of the sun in g (from navy.mil)
  const double solar_mass=1.9884e33;
  /// Schwarzchild radius in cm (derived)
  const double schwarzchild_radius=2.0*o2scl_cgs::solar_mass_parameter/
    o2scl_cgs::speed_of_light/o2scl_cgs::speed_of_light;
  /// Sidereal year in s 
  const double sidereal_year=365.256363004*8.64e4;
  /// Tropical year in s 
  const double tropical_year=365.242190402*8.64e4;
  /// Julian year in s 
  const double julian_year=365.25*8.64e4;
  /// Light year in \f$ \mathrm{cm} \f$ (derived)
  const double light_year=o2scl_cgs::julian_year*o2scl_cgs::speed_of_light;
  //@}

  /// \name Particle masses
  //@{
  /// Electron mass in g (CODATA 2018 value)
  const double mass_electron=9.1093837015e-28;
  /// Muon mass in g (CODATA 2018 value)
  const double mass_muon=1.883531627e-25;
  /// Muon mass in g (CODATA 2018 value)
  const double mass_tau=3.16754e-24;
  /// Proton mass in g (CODATA 2018 value)
  const double mass_proton=1.67262192369e-24;
  /// Neutron mass in g (CODATA 2018 value)
  const double mass_neutron=1.67492749804e-24;
  //@}

  /// \name Nuclear masses
  //@{
  /// Deuteron mass in kg (CODATA 2018 value)
  const double mass_deuteron=3.3435837724e-24;
  /// Triton mass in kg (CODATA 2014 value)
  const double mass_triton=5.007356665e-24;
  /// Helion mass in kg (CODATA 2014 value)
  const double mass_helion=5.006412700e-24;
  /// Alpha particle mass in kg (CODATA 2014 value)
  const double mass_alpha=6.64465723e-24;
  /// Atomic mass constant in g (CODATA 2018 value)
  const double unified_atomic_mass=1.6605390666e-24;
  //@}

  /// \name Chemical constants
  //@{
  /// Rydberg constant in g cm^2 / s^2 (CODATA 2018 value)
  const double rydberg=2.1798723611035e-11;
  /** \brief Molar gas constant, "R", in g cm^2 / K mol s^2 
      (CODATA 2018; exact; derived)
  */
  const double molar_gas=o2scl_const::avogadro*o2scl_cgs::boltzmann;
  /** \brief Molar volume of ideal gas at standard T and P in 
      cm^3 / mol (CODATA 2014 value)
  */
  const double standard_gas_volume=2.2710947e4;
  //@}

  /// \name Unit conversions
  //@{
  /// s
  const double minute=6e1;
  /// s
  const double hour=3.6e3;
  /// s
  const double day=8.64e4;
  /// s
  const double week=6.048e5;
  /// cm
  const double inch=2.54e0;
  /// cm
  const double foot=3.048e1;
  /// cm
  const double yard=9.144e1;
  /// cm
  const double mile=1.609344e5;
  /// cm
  const double nautical_mile=1.852e5;
  /// cm
  const double fathom=1.8288e2;
  /// cm
  const double mil=2.54e-3;
  /// cm
  const double point=3175.0/90000.0;
  /// cm
  const double texpoint=3.51459803515e-2;
  /// cm
  const double micron=1e-4;
  /// cm
  const double angstrom=1e-8;
  /// cm^2
  const double hectare=1e8;
  /// cm^2
  const double acre=4.04685642241e7;
  /// cm^2
  const double barn=1e-24;
  /// cm^3
  const double liter=1e3;
  /// cm^3
  const double us_gallon=3.78541178402e3;
  /// cm^3
  const double quart=9.46352946004e2;
  /// cm^3
  const double pint=4.73176473002e2;
  /// cm^3
  const double cup=2.36588236501e2;
  /// cm^3
  const double fluid_ounce=2.95735295626e1;
  /// cm^3
  const double tablespoon=1.47867647813e1;
  /// cm^3
  const double teaspoon=4.92892159375e0;
  /// cm^3
  const double canadian_gallon=4.54609e3;
  /// cm^3
  const double uk_gallon=4.546092e3;
  /// cm / s
  const double miles_per_hour=4.4704e1;
  /// cm / s
  const double kilometers_per_hour=250.0/9.0;
  /// cm / s
  const double knot=463.0/9.0;
  /// g
  const double pound_mass=4.5359237e2;
  /// g
  const double ounce_mass=2.8349523125e1;
  /// g
  const double ton=9.0718474e5;
  /// g
  const double metric_ton=1e6;
  /// g
  const double uk_ton=1.0160469088e6;
  /// g
  const double troy_ounce=3.1103475e1;
  /// g
  const double carat=2e-1;
  /// cm g / s^2
  const double gram_force=9.80665e2;
  /// cm g / s^2
  const double pound_force=4.44822161526e5;
  /// cm g / s^2
  const double kilopound_force=4.44822161526e8;
  /// cm g / s^2
  const double poundal=1.38255e4;
  /// g cm^2 / s^2
  const double calorie=4.1868e7;
  /// g cm^2 / s^2
  const double btu=1.05505585262e10;
  /// g cm^2 / s^2
  const double therm=1.05506e15;
  /// g cm^2 / s^3
  const double horsepower=7.457e9;
  /// g / cm s^2
  const double bar=1e6;
  /// g / cm s^2
  const double std_atmosphere=1.01325e6;
  /// g / cm s^2
  const double torr=1.33322368421e3;
  /// g / cm s^2
  const double meter_of_mercury=1.33322368421e6;
  /// g / cm s^2
  const double inch_of_mercury=3.38638815789e4;
  /// g / cm s^2
  const double inch_of_water=2.490889e3;
  /// g / cm s^2
  const double psi=6.89475729317e4;
  /// g / cm s
  const double poise=1e0;
  /// cm^2 / s
  const double stokes=1e0;
  /// cd / cm^2
  const double stilb=1e0;
  /// cd sr
  const double lumen=1e0;
  /// cd sr / cm^2
  const double lux=1e-4;
  /// cd sr / cm^2
  const double phot=1e0;
  /// cd sr / cm^2
  const double footcandle=1.076e-3;
  /// cd sr / cm^2
  const double lambert=1e0;
  /// cd sr / cm^2
  const double footlambert=1.07639104e-3;
  /// 1 / s
  const double curie=3.7e10;
  /// cm^2 / s^2
  const double rad=1e2;
  /// cm g / s^2
  const double newton=1e5;
  /// cm g / s^2
  const double dyne=1e0;
  /// g cm^2 / s^2
  const double joule=1e7;
  /// g cm^2 / s^2
  const double erg=1e0;
  //@}

  /// \name Electromagnetic constants
  //@{
  /// A s / g
  const double roentgen=2.58e-7;
  //@}
  
}

/** \brief Constants in CGSM units
    
    Where possible, constants here are defined in terms of the values
    in \ref o2scl_cgs, in order to make it easier to update these
    values. See also the documentation at \ref o2scl_cgs .
*/
namespace o2scl_cgsm {
  
  /// \name Fundamental constants
  //@{
  /// Speed of light in cm / s
  const double speed_of_light=o2scl_cgs::speed_of_light;
  /// Newtonian constant of gravitation in cm^3 / g s^2
  const double gravitational_constant=o2scl_cgs::gravitational_constant;
  /// Planck constant in g cm^2 / s
  const double plancks_constant_h=o2scl_cgs::plancks_constant_h;
  /// Planck constant divided by 2 pi in g cm^2 / s
  const double plancks_constant_hbar=o2scl_cgs::plancks_constant_hbar;
  /// Electron volt in g cm^2 / s^2
  const double electron_volt=o2scl_cgs::electron_volt;
  /// Bohr radius in cm
  const double bohr_radius=o2scl_cgs::bohr_radius;
  /// Stefan-Boltzmann constant in g / K^4 s^3
  const double stefan_boltzmann_constant=
    o2scl_cgs::stefan_boltzmann_constant;
  /// Thomson cross section in cm^2
  const double thomson_cross_section=o2scl_cgs::thomson_cross_section;
  /// Fermi coupling constant in s^4 / cm^4 g^2
  const double Gfermi=o2scl_cgs::Gfermi;
  /// Boltzmann constant in g cm^2 / K s^2
  const double boltzmann=o2scl_cgs::boltzmann;
  //@}

  /// \name Astrophysical constants
  //@{
  /// Astronomical unit in cm
  const double astronomical_unit=o2scl_cgs::astronomical_unit;
  /// Parsec in \f$ \mathrm{cm} \f$
  const double parsec=o2scl_cgs::parsec;
  /// Acceleration due to gravity in cm / s^2
  const double grav_accel=o2scl_cgs::grav_accel;
  /// Solar mass times gravitational constant in cm^3 / s^2
  const double solar_mass_parameter=o2scl_cgs::solar_mass_parameter;
  /// Solar mass in g
  const double solar_mass=o2scl_cgs::solar_mass;
  /// Schwarzchild radius in cm
  const double schwarzchild_radius=o2scl_cgs::schwarzchild_radius;
  /// Sidereal year in s 
  const double sidereal_year=o2scl_cgs::sidereal_year;
  /// Tropical year in s 
  const double tropical_year=o2scl_cgs::tropical_year;
  /// Julian year in s 
  const double julian_year=o2scl_cgs::julian_year;
  /// Light year in \f$ \mathrm{cm} \f$
  const double light_year=o2scl_cgs::light_year;
  //@}

  /// \name Particle masses
  //@{
  /// Electron mass in g
  const double mass_electron=o2scl_cgs::mass_electron;
  /// Muon mass in g
  const double mass_muon=o2scl_cgs::mass_muon;
  /// Muon mass in g
  const double mass_tau=o2scl_cgs::mass_tau;
  /// Proton mass in g
  const double mass_proton=o2scl_cgs::mass_proton;
  /// Neutron mass in g
  const double mass_neutron=o2scl_cgs::mass_neutron;
  //@}

  /// \name Nuclear masses
  //@{
  /// Deuteron mass in g
  const double mass_deuteron=o2scl_cgs::mass_deuteron;
  /// Triton mass in g
  const double mass_triton=o2scl_cgs::mass_triton;
  /// Helion mass in g
  const double mass_helion=o2scl_cgs::mass_helion;
  /// Alpha particle mass in g
  const double mass_alpha=o2scl_cgs::mass_alpha;
  /// Atomic mass constant in g
  const double unified_atomic_mass=o2scl_cgs::unified_atomic_mass;
  //@}

  /// \name Chemical constants
  //@{
  /// Rydberg constant in g cm^2 / s^2
  const double rydberg=o2scl_cgs::rydberg;
  /// Molar gas constant, "R", in g cm^2 / K mol s^2
  const double molar_gas=o2scl_cgs::molar_gas;
  /// Molar volume of ideal gas at standard T and P in cm^3 / mol
  const double standard_gas_volume=o2scl_cgs::standard_gas_volume;
  //@}

  /// \name Unit conversions
  //@{
  /// s
  const double minute=o2scl_cgs::minute;
  /// s
  const double hour=o2scl_cgs::hour;
  /// s
  const double day=o2scl_cgs::day;
  /// s
  const double week=o2scl_cgs::week;
  /// cm
  const double inch=o2scl_cgs::inch;
  /// cm
  const double foot=o2scl_cgs::foot;
  /// cm
  const double yard=o2scl_cgs::yard;
  /// cm
  const double mile=o2scl_cgs::mile;
  /// cm
  const double nautical_mile=o2scl_cgs::nautical_mile;
  /// cm
  const double fathom=o2scl_cgs::fathom;
  /// cm
  const double mil=o2scl_cgs::mil;
  /// cm
  const double point=o2scl_cgs::point;
  /// cm
  const double texpoint=o2scl_cgs::texpoint;
  /// cm
  const double micron=o2scl_cgs::micron;
  /// cm
  const double angstrom=o2scl_cgs::angstrom;
  /// cm^2
  const double hectare=o2scl_cgs::hectare;
  /// cm^2
  const double acre=o2scl_cgs::acre;
  /// cm^2
  const double barn=o2scl_cgs::barn;
  /// cm^3
  const double liter=o2scl_cgs::liter;
  /// cm^3
  const double us_gallon=o2scl_cgs::us_gallon;
  /// cm^3
  const double quart=o2scl_cgs::quart;
  /// cm^3
  const double pint=o2scl_cgs::pint;
  /// cm^3
  const double cup=o2scl_cgs::cup;
  /// cm^3
  const double fluid_ounce=o2scl_cgs::fluid_ounce;
  /// cm^3
  const double tablespoon=o2scl_cgs::tablespoon;
  /// cm^3
  const double teaspoon=o2scl_cgs::teaspoon;
  /// cm^3
  const double canadian_gallon=o2scl_cgs::canadian_gallon;
  /// cm^3
  const double uk_gallon=o2scl_cgs::uk_gallon;
  /// cm / s
  const double miles_per_hour=o2scl_cgs::miles_per_hour;
  /// cm / s
  const double kilometers_per_hour=o2scl_cgs::kilometers_per_hour;
  /// cm / s
  const double knot=o2scl_cgs::knot;
  /// g
  const double pound_mass=o2scl_cgs::pound_mass;
  /// g
  const double ounce_mass=o2scl_cgs::ounce_mass;
  /// g
  const double ton=o2scl_cgs::ton;
  /// g
  const double metric_ton=o2scl_cgs::metric_ton;
  /// g
  const double uk_ton=o2scl_cgs::uk_ton;
  /// g
  const double troy_ounce=o2scl_cgs::troy_ounce;
  /// g
  const double carat=o2scl_cgs::carat;
  /// cm g / s^2
  const double gram_force=o2scl_cgs::gram_force;
  /// cm g / s^2
  const double pound_force=o2scl_cgs::pound_force;
  /// cm g / s^2
  const double kilopound_force=o2scl_cgs::kilopound_force;
  /// cm g / s^2
  const double poundal=o2scl_cgs::poundal;
  /// g cm^2 / s^2
  const double calorie=o2scl_cgs::calorie;
  /// g cm^2 / s^2
  const double btu=o2scl_cgs::btu;
  /// g cm^2 / s^2
  const double therm=o2scl_cgs::therm;
  /// g cm^2 / s^3
  const double horsepower=o2scl_cgs::horsepower;
  /// g / cm s^2
  const double bar=o2scl_cgs::bar;
  /// g / cm s^2
  const double std_atmosphere=o2scl_cgs::std_atmosphere;
  /// g / cm s^2
  const double torr=o2scl_cgs::torr;
  /// g / cm s^2
  const double meter_of_mercury=o2scl_cgs::meter_of_mercury;
  /// g / cm s^2
  const double inch_of_mercury=o2scl_cgs::inch_of_mercury;
  /// g / cm s^2
  const double inch_of_water=o2scl_cgs::inch_of_water;
  /// g / cm s^2
  const double psi=o2scl_cgs::psi;
  /// g / cm s
  const double poise=o2scl_cgs::poise;
  /// cm^2 / s
  const double stokes=o2scl_cgs::stokes;
  /// cd / cm^2
  const double stilb=o2scl_cgs::stilb;
  /// cd sr
  const double lumen=o2scl_cgs::lumen;
  /// cd sr / cm^2
  const double lux=o2scl_cgs::lux;
  /// cd sr / cm^2
  const double phot=o2scl_cgs::phot;
  /// cd sr / cm^2
  const double footcandle=o2scl_cgs::footcandle;
  /// cd sr / cm^2
  const double lambert=o2scl_cgs::lambert;
  /// cd sr / cm^2
  const double footlambert=o2scl_cgs::footlambert;
  /// 1 / s
  const double curie=o2scl_cgs::curie;
  /// cm^2 / s^2
  const double rad=o2scl_cgs::rad;
  /// cm g / s^2
  const double newton=o2scl_cgs::newton;
  /// cm g / s^2
  const double dyne=o2scl_cgs::dyne;
  /// g cm^2 / s^2
  const double joule=o2scl_cgs::joule;
  /// g cm^2 / s^2
  const double erg=o2scl_cgs::erg;
  //@}

  /// \name Electromagnetic constants
  //@{
  /// Electron magnetic moment in abamp cm^2 (CODATA 2014 value)
  const double electron_magnetic_moment=9.284764620e-21;
  /// Proton magnetic moment in abamp cm^2 (CODATA 2014 value)
  const double proton_magnetic_moment=1.4106067873e-23;
  /// Roentgen abamp s / g
  const double roentgen=o2scl_cgs::roentgen/10.0;
  /// Bohr magneton in abamp cm^2 (CODATA 2014 value)
  const double bohr_magneton=9.274009994e-21;
  /// Nuclear magneton in abamp cm^2 (CODATA 2014 value)
  const double nuclear_magneton=5.050783699e-24;
  /// Faraday constant in abamp s / mol (CODATA 2018 value; derived; exact)
  const double faraday=o2scl_const::avogadro*o2scl_cgs::electron_volt/1.0e8;
  /// Electron charge in abamp s (derived)
  const double electron_charge=electron_volt*1.0e-8;
  //@}
}

/** \brief Constants in MKS units

    Where possible, constants here are defined in terms of the values
    in \ref o2scl_cgs, in order to make it easier to update these
    values. See also the documentation at \ref o2scl_cgs .
*/
namespace o2scl_mks {

  /// \name Fundamental constants
  //@{
  /// Speed of light in m / s
  const double speed_of_light=o2scl_cgs::speed_of_light/1.0e2;
  /// Newtonian constant of gravitation in m^3 / kg s^2
  const double gravitational_constant=o2scl_cgs::gravitational_constant/1.0e3;
  /// Planck constant in kg m^2 / s
  const double plancks_constant_h=o2scl_cgs::plancks_constant_h/1.0e7;
  /// Planck constant divided by 2 pi in kg m^2 / s
  const double plancks_constant_hbar=o2scl_cgs::plancks_constant_hbar/1.0e7;
  /// Electron volt in kg m^2 / s^2
  const double electron_volt=o2scl_cgs::electron_volt/1.0e7;
  /// Bohr radius in m
  const double bohr_radius=o2scl_cgs::bohr_radius/1.0e2;
  /// Stefan-Boltzmann constant in kg / K^4 s^3
  const double stefan_boltzmann_constant=
    o2scl_cgs::stefan_boltzmann_constant/1.0e3;
  /// Thomson cross section in m^2
  const double thomson_cross_section=o2scl_cgs::thomson_cross_section/1.0e4;
  /// Fermi coupling constant in s^4 / m^4 kg^2
  const double Gfermi=o2scl_cgs::Gfermi*1.0e14;
  /// Boltzmann constant in kg m^2 / K s^2
  const double boltzmann=o2scl_cgs::boltzmann/1.0e7;
  //@{

  /// \name Astrophysical constants
  //@{
  /// Astronomical unit in m 
  const double astronomical_unit=o2scl_cgs::astronomical_unit/1.0e2;
  /// Parsec in m
  const double parsec=o2scl_cgs::parsec/1.0e2;
  /// Acceleration due to gravity in m / s^2
  const double grav_accel=o2scl_cgs::grav_accel/1.0e2;
  /// Solar mass times gravitational constant in m^3 / s^2
  const double solar_mass_parameter=o2scl_cgs::solar_mass_parameter/1.0e6;
  /// Mass of the sun in kg 
  const double solar_mass=o2scl_cgs::solar_mass/1.0e3;
  /// Schwarzchild radius in m
  const double schwarzchild_radius=o2scl_cgs::schwarzchild_radius/1.0e2;
  /// Sidereal year in s 
  const double sidereal_year=o2scl_cgs::sidereal_year;
  /// Tropical year in s 
  const double tropical_year=o2scl_cgs::tropical_year;
  /// Julian year in s 
  const double julian_year=o2scl_cgs::julian_year;
  /// Light year in \f$ \mathrm{m} \f$
  const double light_year=o2scl_cgs::light_year/1.0e2;
  //@}

  /// \name Particle masses
  //@{
  /// Electron mass in kg
  const double mass_electron=o2scl_cgs::mass_electron/1.0e3;
  /// Muon mass in kg
  const double mass_muon=o2scl_cgs::mass_muon/1.0e3;
  /// Muon mass in kg
  const double mass_tau=o2scl_cgs::mass_tau/1.0e3;
  /// Proton mass in kg
  const double mass_proton=o2scl_cgs::mass_proton/1.0e3;
  /// Neutron mass in kg
  const double mass_neutron=o2scl_cgs::mass_neutron/1.0e3;
  //@}

  /// \name Nuclear masses
  //@{
  /// Deuteron mass in kg
  const double mass_deuteron=o2scl_cgs::mass_deuteron/1.0e3;
  /// Triton mass in kg
  const double mass_triton=o2scl_cgs::mass_triton/1.0e3;
  /// Helion mass in kg
  const double mass_helion=o2scl_cgs::mass_helion/1.0e3;
  /// Alpha particle mass in kg
  const double mass_alpha=o2scl_cgs::mass_alpha/1.0e3;
  /// Atomic mass constant in kg 
  const double unified_atomic_mass=o2scl_cgs::unified_atomic_mass/1.0e3;
  //@}

  /// \name Chemical constants
  //@{
  /// Rydberg constant in kg m^2 / s^2
  const double rydberg=o2scl_cgs::rydberg/1.0e7;
  /// kg m^2 / K mol s^2
  const double molar_gas=o2scl_cgs::molar_gas/1.0e7;
  /// m^3 / mol
  const double standard_gas_volume=o2scl_cgs::standard_gas_volume/1.0e6;
  //@}

  /// \name Unit conversions
  //@{
  /// s
  const double minute=o2scl_cgs::minute;
  /// s
  const double hour=o2scl_cgs::hour;
  /// s
  const double day=o2scl_cgs::day;
  /// s
  const double week=o2scl_cgs::week;
  /// m
  const double inch=o2scl_cgs::inch*1.0e-2;
  /// m
  const double foot=o2scl_cgs::foot*1.0e-2;
  /// m
  const double yard=o2scl_cgs::yard*1.0e-2;
  /// m
  const double mile=o2scl_cgs::mile*1.0e-2;
  /// m
  const double nautical_mile=o2scl_cgs::nautical_mile*1.0e-2;
  /// m
  const double fathom=o2scl_cgs::fathom*1.0e-2;
  /// m
  const double mil=o2scl_cgs::mil*1.0e-2;
  /// m
  const double point=o2scl_cgs::point*1.0e-2;
  /// m
  const double texpoint=o2scl_cgs::texpoint*1.0e-2;
  /// m
  const double micron=o2scl_cgs::micron*1.0e-2;
  /// m
  const double angstrom=o2scl_cgs::angstrom*1.0e-2;
  /// m^2
  const double hectare=o2scl_cgs::hectare*1.0e-4;
  /// m^2
  const double acre=o2scl_cgs::acre*1.0e-4;
  /// m^2
  const double barn=o2scl_cgs::barn*1.0e-4;
  /// m^3
  const double liter=o2scl_cgs::liter*1.0e-6;
  /// m^3
  const double us_gallon=o2scl_cgs::us_gallon*1.0e-6;
  /// m^3
  const double quart=o2scl_cgs::quart*1.0e-6;
  /// m^3
  const double pint=o2scl_cgs::pint*1.0e-6;
  /// m^3
  const double cup=o2scl_cgs::cup*1.0e-6;
  /// m^3
  const double fluid_ounce=o2scl_cgs::fluid_ounce*1.0e-6;
  /// m^3
  const double tablespoon=o2scl_cgs::tablespoon*1.0e-6;
  /// m^3
  const double teaspoon=o2scl_cgs::teaspoon*1.0e-6;
  /// m^3
  const double canadian_gallon=o2scl_cgs::canadian_gallon*1.0e-6;
  /// m^3
  const double uk_gallon=o2scl_cgs::uk_gallon*1.0e-6;
  /// m / s
  const double miles_per_hour=o2scl_cgs::miles_per_hour*1.0e-2;
  /// m / s
  const double kilometers_per_hour=o2scl_cgs::kilometers_per_hour*1.0e-2;
  /// m / s
  const double knot=o2scl_cgs::knot*1.0e-2;
  /// kg
  const double pound_mass=o2scl_cgs::pound_mass*1.0e-3;
  /// kg
  const double ounce_mass=o2scl_cgs::ounce_mass*1.0e-3;
  /// kg
  const double ton=o2scl_cgs::ton*1.0e-3;
  /// kg
  const double metric_ton=o2scl_cgs::metric_ton*1.0e-3;
  /// kg
  const double uk_ton=o2scl_cgs::uk_ton*1.0e-3;
  /// kg
  const double troy_ounce=o2scl_cgs::troy_ounce*1.0e-3;
  /// kg
  const double carat=o2scl_cgs::carat*1.0e-3;
  /// kg m / s^2
  const double gram_force=o2scl_cgs::gram_force*1.0e-5;
  /// kg m / s^2
  const double pound_force=o2scl_cgs::pound_force*1.0e-5;
  /// kg m / s^2
  const double kilopound_force=o2scl_cgs::kilopound_force*1.0e-5;
  /// kg m / s^2
  const double poundal=o2scl_cgs::poundal*1.0e-5;
  /// kg m^2 / s^2
  const double calorie=o2scl_cgs::calorie*1.0e-7;
  /// kg m^2 / s^2
  const double btu=o2scl_cgs::btu*1.0e-7;
  /// kg m^2 / s^2
  const double therm=o2scl_cgs::therm*1.0e-7;
  /// kg m^2 / s^3
  const double horsepower=o2scl_cgs::horsepower*1.0e-7;
  /// kg / m s^2
  const double bar=o2scl_cgs::bar*1.0e-1;
  /// kg / m s^2
  const double std_atmosphere=o2scl_cgs::std_atmosphere*1.0e-1;
  /// kg / m s^2
  const double torr=o2scl_cgs::torr*1.0e-1;
  /// kg / m s^2
  const double meter_of_mercury=o2scl_cgs::meter_of_mercury*1.0e-1;
  /// kg / m s^2
  const double inch_of_mercury=o2scl_cgs::inch_of_mercury*1.0e-1;
  /// kg / m s^2
  const double inch_of_water=o2scl_cgs::inch_of_water*1.0e-1;
  /// kg / m s^2
  const double psi=o2scl_cgs::psi*1.0e-1;
  /// kg m^-1 s^-1
  const double poise=o2scl_cgs::poise*1.0e-1;
  /// m^2 / s
  const double stokes=o2scl_cgs::stokes*1.0e-4;
  /// kg / A s^2
  const double gauss=1.0e-4;
  /// cd / m^2
  const double stilb=o2scl_cgs::stilb*1.0e4;
  /// cd sr
  const double lumen=o2scl_cgs::lumen;
  /// cd sr / m^2
  const double lux=o2scl_cgs::lux*1.0e4;
  /// cd sr / m^2
  const double phot=o2scl_cgs::phot*1.0e4;
  /// cd sr / m^2
  const double footcandle=o2scl_cgs::footcandle*1.0e4;
  /// cd sr / m^2
  const double lambert=o2scl_cgs::lambert*1.0e4;
  /// cd sr / m^2
  const double footlambert=o2scl_cgs::footlambert*1.0e4;
  /// 1 / s
  const double curie=o2scl_cgs::curie;
  /// m^2 / s^2
  const double rad=o2scl_cgs::rad*1.0e-4;
  /// kg m / s^2
  const double newton=o2scl_cgs::newton*1.0e-5;
  /// kg m / s^2
  const double dyne=o2scl_cgs::dyne*1.0e-5;
  /// kg m^2 / s^2
  const double joule=o2scl_cgs::joule*1.0e-7;
  /// kg m^2 / s^2
  const double erg=o2scl_cgs::erg*1.0e-7;
  //@}
  
  /// \name ELectromagnetic constants
  //@{
  /// A m^2
  const double electron_magnetic_moment=
    o2scl_cgsm::electron_magnetic_moment/1.0e3;
  /// A m^2
  const double proton_magnetic_moment=
    o2scl_cgsm::proton_magnetic_moment/1.0e3;
  /// A s / kg
  const double roentgen=o2scl_cgs::roentgen*1.0e3;
  /// Bohr magneton in A m^2
  const double bohr_magneton=o2scl_cgsm::bohr_magneton/1.0e3;
  /// A m^2
  const double nuclear_magneton=o2scl_cgsm::nuclear_magneton/1.0e3;
  /// A^2 s^4 / kg m^3 (derived)
  const double vacuum_permittivity=1.0/o2scl_mks::speed_of_light/
    o2scl_mks::speed_of_light/4.0e-7/o2scl_const::pi;
  /** \brief Vacuum permeability in kg m / A^2 s^2 
      (being redefined as of 5/20, this value is from Wikipedia)
  */
  const double vacuum_permeability=4.0*o2scl_const::pi*1.00000000082e-7;
  /// A s / mol
  const double faraday=o2scl_cgsm::faraday*10.0;
  /// A s (derived)
  const double electron_charge=o2scl_cgsm::electron_charge*1.0e1;
  //@}

}

// Other derived values to add to the namespace
namespace o2scl_const {

  /** \name Squared electron charge
   */
  //@{
  /** \brief Electron charge squared in Gaussian units (derived)

      In Gaussian Units:
      \f{eqnarray*}
      &\vec{\nabla} \cdot \vec{E} = 4 \pi \rho \, ,
      \quad
      \vec{E}=-\vec{\nabla} \Phi \, ,
      \quad
      \nabla^2 \Phi = - 4 \pi \rho \, ,
      &\\&
      F=\frac{q_1 q_2}{r^2} \, ,
      \quad
      W=\frac{1}{2} \int \rho V d^3 x
      =\frac{1}{8 \pi} \int | \vec{E} |^2 d^3 x \, ,
      \quad 
      \alpha=\frac{e^2}{\hbar c}=\frac{1}{137}&
      \f}
  */
  const double e2_gaussian=o2scl_const::hc_mev_fm*
    o2scl_const::fine_structure;

  /** \brief Electron charge sqaured in 
      Heaviside-Lorentz units where \f$\hbar=c=1\f$ (derived)

      In Heaviside-Lorentz units:
      \f{eqnarray*}
      &\vec{\nabla} \cdot \vec{E} = \rho \, ,
      \quad
      \vec{E}=-\vec{\nabla} \Phi \, ,
      \quad
      \nabla^2 \Phi = - \rho \, ,
      &\\&
      F=\frac{q_1 q_2}{4 \pi r^2} \, ,
      \quad
      W=\frac{1}{2} \int \rho V d^3 x
      =\frac{1}{2} \int | \vec{E} |^2 d^3 x \, ,
      \quad
      \alpha=\frac{e^2}{4 \pi}=\frac{1}{137}&
      \f}
  */      
  const double e2_hlorentz=o2scl_const::fine_structure*4.0*pi;

  /** \brief Electron charge squared in SI(MKS) units (derived)

      In MKS units:
      \f{eqnarray*}
      &\vec{\nabla} \cdot \vec{E} = \rho \, ,
      \quad
      \vec{E}=-\vec{\nabla} \Phi \, ,
      \quad
      \nabla^2 \Phi = - \rho \, ,
      &\\&
      F=\frac{1}{4 \pi \varepsilon_0}\frac{q_1 q_2}{r^2} \, ,
      \quad
      W=\frac{1}{2} \int \rho V d^3 x
      =\frac{\varepsilon_0}{2} \int | \vec{E} |^2 d^3 x \, ,
      \quad
      \alpha=\frac{e^2}{4 \pi \varepsilon_0 \hbar c}=\frac{1}{137}&
      \f}

      Note the conversion formulas
      \f[
      q_HL=\sqrt{4 \pi} q_G = \frac{1}{\sqrt{\varepsilon_0}} q_{SI}
      \f]
      as mentioned, e.g. in pg. 13 of D. Griffiths Intro to Elem. Particles.
  */      
  const double e2_mks=o2scl_mks::electron_charge;
  //@}

  /** \brief 1 \f$\mathrm{Gauss}\f$ times the electron charge 
      in Gaussian units in \f$\mathrm{fm}^{-2}\f$
  */
  const double ec_gauss_fm2=o2scl_mks::electron_charge*1.0e-34/
    o2scl_mks::plancks_constant_hbar;

  /** \brief Conversion factor from \f$ \mathrm{Gauss}^2 \f$ to
      \f$\mathrm{fm}^{-4}\f$ in Gaussian units.

      This is useful, e.g. in converting magnetic field squared
      to an energy density.
  */
  const double gauss2_fm4=ec_gauss_fm2*ec_gauss_fm2/
    o2scl_const::fine_structure;

  /// \name Particle masses from PDG (4/30/19)
  //@{
  /** \brief \f$ \Lambda \f$ hyperon mass in \f$ \mathrm{MeV} \f$
  */
  const double mass_lambda_MeV=1115.683;

  /** \brief \f$ \Sigma^{-} \f$ hyperon mass in \f$ \mathrm{MeV} \f$
   */
  const double mass_sigma_minus_MeV=1197.449;

  /** \brief \f$ \Sigma^{0} \f$ hyperon mass in \f$ \mathrm{MeV} \f$
   */
  const double mass_sigma_zero_MeV=1192.642;

  /** \brief \f$ \Sigma^{+} \f$ hyperon mass in \f$ \mathrm{MeV} \f$
   */
  const double mass_sigma_plus_MeV=1189.37;

  /** \brief \f$ \Xi^{0} \f$ hyperon mass in \f$ \mathrm{MeV} \f$
   */
  const double mass_cascade_zero_MeV=1314.86;
  
  /** \brief \f$ \Xi^{-} \f$ hyperon mass in \f$ \mathrm{MeV} \f$
   */
  const double mass_cascade_minus_MeV=1321.71;
  
  /** \brief Up quark mass in \f$ \mathrm{MeV} \f$
   */
  const double mass_up_MeV=2.2;
  
  /** \brief Down quark mass in \f$ \mathrm{MeV} \f$
   */
  const double mass_down_MeV=4.7;
  
  /** \brief Strange quark mass in \f$ \mathrm{MeV} \f$
   */
  const double mass_strange_MeV=95.0;
  //@}
}


#endif<|MERGE_RESOLUTION|>--- conflicted
+++ resolved
@@ -161,15 +161,10 @@
     2.0/o2scl_const::pi;
   /// Electron volt in g cm^2 / s^2 (CODATA 2018; exact)
   const double electron_volt=1.602176634e-12;
-<<<<<<< HEAD
-  /// Bohr radius in cm (CODATA 2014 value)
-  const double bohr_radius=5.2917721067e-9;
   /// Boltzmann constant in g cm^2 / K s^2 (CODATA 2018; exact)
   const double boltzmann=1.380649e-16;
-=======
   /// Bohr radius in cm (CODATA 2018 value)
   const double bohr_radius=5.29177210903e-9;
->>>>>>> 921ffb23
   /// Stefan-Boltzmann constant in g / K^4 s^3 (CODATA 2018; derived; exact)
   const double stefan_boltzmann_constant=o2scl_const::pi*o2scl_const::pi*
     o2scl_cgs::boltzmann*o2scl_cgs::boltzmann*o2scl_cgs::boltzmann*
