/*
  -------------------------------------------------------------------
  
  Copyright (C) 2018, Andrew W. Steiner
  
  This file is part of O2scl.
  
  O2scl is free software; you can redistribute it and/or modify
  it under the terms of the GNU General Public License as published by
  the Free Software Foundation; either version 3 of the License, or
  (at your option) any later version.
  
  O2scl is distributed in the hope that it will be useful,
  but WITHOUT ANY WARRANTY; without even the implied warranty of
  MERCHANTABILITY or FITNESS FOR A PARTICULAR PURPOSE.  See the
  GNU General Public License for more details.
  
  You should have received a copy of the GNU General Public License
  along with O2scl. If not, see <http://www.gnu.org/licenses/>.

  -------------------------------------------------------------------
*/
/** \file prob_dens_mdim_amr.h
    \brief File defining \ref o2scl::matrix_view, 
    \ref o2scl::matrix_view_table, and \ref o2scl::prob_dens_mdim_amr
*/
#ifndef O2SCL_PROB_DENS_MDIM_AMR_H
#define O2SCL_PROB_DENS_MDIM_AMR_H

#include <o2scl/table.h>
#include <o2scl/err_hnd.h>
#include <o2scl/prob_dens_func.h>
#include <o2scl/rng_gsl.h>
#include <o2scl/vector.h>

#ifndef DOXYGEN_NO_O2NS
namespace o2scl {
#endif

  /** \brief Probability distribution from an adaptive mesh
      created using a matrix of points

      \note This class is experimental.

      \future The storage required by the mesh is larger
      than necessary, and could be replaced by a tree-like
      structure which uses less storage.
  */
  template<class vec_t=std::vector<double>,
    class mat_t=matrix_view_table<vec_t> >
    class prob_dens_mdim_amr : public o2scl::prob_dens_mdim<vec_t> {

  public:

  /** \brief A hypercube class for \ref o2scl::prob_dens_mdim_amr
   */
  class hypercube {

  public:

    /** \brief The number of dimensions
     */
    size_t n_dim;
    /** \brief The corner of smallest values 
     */
    std::vector<double> low;
    /** \brief The corner of largest values 
     */
    std::vector<double> high;
    /** \brief The list of indices inside
     */
    std::vector<size_t> inside;
    /** \brief The fractional volume enclosed
     */
    double frac_vol;
    /** \brief The weight 
     */
    double weight;

    /** \brief Create an empty hypercube
     */
    hypercube() {
      n_dim=0;
    }

    /** \brief Set the hypercube information
     */
    template<class vec2_t>
      void set(vec2_t &l, vec2_t &h, size_t in, double fvol, double wgt) {
      n_dim=l.size();
      low.resize(l.size());
      high.resize(h.size());
      inside.resize(1);
      inside[0]=in;
      for(size_t i=0;i<l.size();i++) {
	if (low[i]>high[i]) {
	  low[i]=h[i];
	  high[i]=l[i];
	} else {
	  low[i]=l[i];
	  high[i]=h[i];
	}
      }
      frac_vol=fvol;
      weight=wgt;
      return;
    }
  
    /** \brief Copy constructor
     */
    hypercube(const hypercube &h) {
      n_dim=h.n_dim;
      low=h.low;
      high=h.high;
      inside=h.inside;
      frac_vol=h.frac_vol;
      weight=h.weight;
      return;
    }

    /** \brief Copy constructor through <tt>operator=()</tt>
     */
    hypercube &operator=(const hypercube &h) {
      if (this!=&h) {
	n_dim=h.n_dim;
	low=h.low;
	high=h.high;
	inside=h.inside;
	frac_vol=h.frac_vol;
	weight=h.weight;
      }
      return *this;
    }
  
    /** \brief Test if point \c v is inside this hypercube
     */
    template<class vec2_t> bool is_inside(const vec2_t &v) const {
      for(size_t i=0;i<n_dim;i++) {
	if (high[i]<v[i] || v[i]<low[i]) {
	  return false;
	}
      }
      return true;
    }
  
  };

  /// \name Dimension choice setting
  int dim_choice;
  static const int max_variance=1;
  static const int user_scale=2;
  static const int random=3;

  /** \brief Internal random number generator
   */
  mutable o2scl::rng_gsl rg;
 
  /** \brief Number of dimensions
   */
  size_t n_dim;

  /** \brief Corner of smallest values
   */
  vec_t low;
  
  /** \brief Corner of largest values
   */
  vec_t high;

  /** \brief Vector of length scales
   */
  vec_t scale;

  /** \brief Mesh stored as an array of hypercubes
   */
  std::vector<hypercube> mesh;

  /** \brief Verbosity parameter
   */
  int verbose;

  /** \brief Desc
   */
  void clear() {
    mesh.clear();
    low.clear();
    high.clear();
    scale.clear();
    n_dim=0;
    return;
  }

  /** \brief Desc
   */
  void two_indices_to_density(size_t i, size_t j, table3d &t3d,
			      std::string slice, size_t ni=40,
			      size_t nj=40) {
    if (t3d.get_nx()==0 && t3d.get_ny()==0) {
      t3d.set_xy("x",uniform_grid_end<double>(low[i],high[i],ni-1),
		 "y",uniform_grid_end<double>(low[j],high[j],nj-1));
    } else if (t3d.get_nx()!=ni || t3d.get_ny()!=nj) {
      O2SCL_ERR("Grid not commensurate in two_indices().",
		o2scl::exc_einval);
    }
    size_t szt_temp;
    if (!t3d.is_slice(slice,szt_temp)) {
      t3d.new_slice(slice);
    }
    t3d.set_slice_all(slice,0.0);
    for(size_t i=0;i<t3d.get_nx();i++) {
      for(size_t j=0;j<t3d.get_ny();j++) {
	for(size_t k=0;k<mesh.size();k++) {
	  double x=t3d.get_grid_x(i);
	  double y=t3d.get_grid_y(j);
	  if (mesh[k].low[i]<x && mesh[k].high[i]>x &&
	      mesh[k].low[j]<y && mesh[k].high[j]>y) {
	    t3d.set(i,j,slice,t3d.get(i,j,slice)+mesh[k].weight);
	  }
	}
      }
    }
    return;
  }
  
  /** \brief Desc
   */
  void clear_mesh() {
    mesh.clear();
    return;
  }
  
  prob_dens_mdim_amr() {
    n_dim=0;
    dim_choice=max_variance;
  }
  
  /** \brief Initialize a probability distribution from the corners
   */
  prob_dens_mdim_amr(vec_t &l, vec_t &h) {
    dim_choice=max_variance;
    set(l,h);
  }
  
  /** \brief Copy the object data to a few numbers and two vectors
   */
  void copy_to_vectors(size_t &nd, size_t &dc, size_t &ms,
		       std::vector<double> &data,
		       std::vector<size_t> &insides) {
    nd=n_dim;
    dc=dim_choice;
    ms=mesh.size();
    data.clear();
    for(size_t k=0;k<nd;k++) {
      data.push_back(low[k]);
    }
    for(size_t k=0;k<nd;k++) {
      data.push_back(high[k]);
    }
    if (dim_choice==user_scale) {
      for(size_t k=0;k<nd;k++) {
	data.push_back(scale[k]);
      }
    }
    for(size_t k=0;k<ms;k++) {
      data.push_back(mesh[k].weight);
      data.push_back(mesh[k].frac_vol);
      for(size_t k2=0;k2<n_dim;k2++) {
	data.push_back(mesh[k].low[k2]);
	data.push_back(mesh[k].high[k2]);
      }
    }
    insides.clear();
    for(size_t k=0;k<ms;k++) {
      insides.push_back(mesh[k].inside.size());
      for(size_t k2=0;k2<mesh[k].inside.size();k2++) {
	insides.push_back(mesh[k].inside[k2]);
      }
    }
    return;
  }

  /** \brief Set the object from data specified as a set
      of two vectors
   */
  void set_from_vectors(size_t &nd, size_t &dc, size_t &ms,
			const std::vector<double> &data,
			const std::vector<size_t> &insides) {
    n_dim=nd;
    dim_choice=dc;
    low.resize(n_dim);
    high.resize(n_dim);
    size_t ix=0;
    for(size_t k=0;k<nd;k++) {
      low[k]=data[ix];
      ix++;
    }
    for(size_t k=0;k<nd;k++) {
      high[k]=data[ix];
      ix++;
    }
    if (dim_choice==user_scale) {
      scale.resize(n_dim);
      for(size_t k=0;k<nd;k++) {
	scale[k]=data[ix];
	ix++;
      }
    }
    mesh.resize(ms);
    for(size_t k=0;k<ms;k++) {
      mesh[k].n_dim=n_dim;
      mesh[k].weight=data[ix];
      ix++;
      mesh[k].frac_vol=data[ix];
      ix++;
      mesh[k].low.resize(n_dim);
      mesh[k].high.resize(n_dim);
      for(size_t k2=0;k2<n_dim;k2++) {
	mesh[k].low[k2]=data[ix];
	ix++;
	mesh[k].high[k2]=data[ix];
	ix++;
      }
    }
    ix=0;
    for(size_t k=0;k<ms;k++) {
      size_t isize=insides[ix];
      ix++;
      mesh[k].inside.resize(isize);
      for(size_t k2=0;k2<isize;k2++) {
	mesh[k].inside[k2]=insides[ix];
	ix++;
      }
    }
    return;
  }
  
  /** \brief Set the mesh limits

      This function is called by the constructor
   */
  void set(vec_t &l, vec_t &h) {
    clear_mesh();
    if (h.size()<l.size()) {
      O2SCL_ERR2("Vector sizes not correct in ",
		"prob_dens_mdim_amr::set().",o2scl::exc_einval);
    }
    low.resize(l.size());
    high.resize(h.size());
    for(size_t i=0;i<l.size();i++) {
      low[i]=l[i];
      high[i]=h[i];
    }
    n_dim=low.size();
    verbose=1;
    return;
  }

  /** \brief Set scales for dimension choice
   */
  template<class vec2_t>
  void set_scale(vec2_t &v) {
    scale.resize(v.size());
    o2scl::vector_copy(v,scale);
    return;
  }
  
  /** \brief Insert point at row \c ir, creating a new hypercube 
      for the new point
   */
  void insert(size_t ir, mat_t &m, bool log_mode=false) {
    if (n_dim==0) {
      O2SCL_ERR2("Region limits and scales not set in ",
		 "prob_dens_mdim_amr::insert().",o2scl::exc_einval);
    }
    if (log_mode==false && m(ir,n_dim)<0.0) {
      O2SCL_ERR2("Weight negative in ",
		 "prob_dens_mdim_amr::insert().",o2scl::exc_einval);
    }

    if (mesh.size()==0) {
      // Initialize the mesh with the first point
      mesh.resize(1);
      if (log_mode) {
	if (m(ir,n_dim)>-800.0) {
	  mesh[0].set(low,high,ir,1.0,exp(m(ir,n_dim)));
	} else {
	  mesh[0].set(low,high,ir,1.0,0.0);
	}
      } else {
	mesh[0].set(low,high,ir,1.0,m(ir,n_dim));
      }
      if (verbose>1) {
	std::cout << "First hypercube from index "
	<< ir << "." << std::endl;
	for(size_t k=0;k<n_dim;k++) {
	  std::cout.width(3);
	  std::cout << k << " ";
	  std::cout.setf(std::ios::showpos);
	  std::cout << low[k] << " "
		    << m(ir,k) << " " << high[k] << std::endl;
	  std::cout.unsetf(std::ios::showpos);
	}
	std::cout << "weight: " << mesh[0].weight << std::endl;
	if (verbose>2) {
	  std::cout << "Press a character and enter to continue: "
		    << std::endl;
	  char ch;
	  std::cin >> ch;
	}
      }

      return;
    }
   
    // Convert the row to a vector
    std::vector<double> v;
    for(size_t k=0;k<n_dim;k++) {
      v.push_back(m(ir,k));
    }
    if (verbose>1) {
      std::cout << "Finding cube with point ";
      for(size_t k=0;k<n_dim;k++) {
	std::cout << v[k] << " ";
      }
      std::cout << std::endl;
    }
   
    // Find the right hypercube
    bool found=false;
    size_t jm=0;
    for(size_t j=0;j<mesh.size() && found==false;j++) {
      if (mesh[j].is_inside(v)) {
	found=true;
	jm=j;
      }
    }
    if (found==false) {
      for(size_t k=0;k<n_dim;k++) {
	std::cerr << k << " " << low[k] << " " << v[k] << " "
	<< high[k] << std::endl;
      }
      O2SCL_ERR2("Couldn't find point inside mesh in ",
		 "prob_dens_mdim_amr::insert().",o2scl::exc_efailed);
    }
    hypercube &h=mesh[jm];
    if (verbose>1) {
      std::cout << "Found cube " << jm << std::endl;
    }
   
    // Find coordinate to separate
    size_t max_ip=0;
    if (dim_choice==random) {
      
      max_ip=((size_t)(rg.random()*((double)n_dim)));

      // Double check that we're not choosing a coordinate
      // where the point is on the boundary
      double loct=(v[max_ip]+m(h.inside[0],max_ip))/2.0;
      double diff1, diff2;
      if (fabs(h.low[max_ip])<1.0e-13) {
	diff1=fabs(loct-h.low[max_ip]);
      } else {
	diff1=fabs(loct-h.low[max_ip])/fabs(h.low[max_ip]);
      }
      if (fabs(h.high[max_ip])<1.0e-13) {
	diff2=fabs(loct-h.high[max_ip]);
      } else {
	diff2=fabs(loct-h.high[max_ip])/fabs(h.high[max_ip]);
      }
      //std::cout << max_ip << " " << loct << " " << diff1 << " " << diff2
      //<< std::endl;
      int icnt=0;
      while (icnt<((int)n_dim) && (diff1<1.0e-13 || diff2<1.0e-13)) {
	max_ip=(max_ip+1)%n_dim;
	loct=(v[max_ip]+m(h.inside[0],max_ip))/2.0;
	if (fabs(h.low[max_ip])<1.0e-13) {
	  diff1=fabs(loct-h.low[max_ip]);
	} else {
	  diff1=fabs(loct-h.low[max_ip])/fabs(h.low[max_ip]);
	}
	if (fabs(h.high[max_ip])<1.0e-13) {
	  diff2=fabs(loct-h.high[max_ip]);
	} else {
	  diff2=fabs(loct-h.high[max_ip])/fabs(h.high[max_ip]);
	}
	icnt++;
	//std::cout << max_ip << " " << loct << " " << diff1 << " " << diff2
	//<< " " << icnt << std::endl;
      }
      //if (icnt>0) {
      //std::cout << "Chose new coordinate." << std::endl;
      //}
      
      if (verbose>1) {
	std::cout << "Randomly chose coordinate " << max_ip
		  << std::endl;
      }
      
    } else {
      double max_var;
      if (dim_choice==max_variance) {
	max_var=fabs(v[0]-m(h.inside[0],0))/(h.high[0]-h.low[0]);
      } else {
	if (scale.size()==0) {
	  O2SCL_ERR2("Scales not set in ",
		     "prob_dens_mdim_amr::insert().",o2scl::exc_einval);
	}
	max_var=fabs(v[0]-m(h.inside[0],0))/scale[0];
      }
      for(size_t ip=1;ip<n_dim;ip++) {
	double var;
	if (dim_choice==max_variance) {
	  var=fabs(v[ip]-m(h.inside[0],ip))/(h.high[ip]-h.low[ip]);
	} else {
	  var=fabs(v[ip]-m(h.inside[0],ip))/scale[ip % scale.size()];
	}
	if (var>max_var) {
	  max_ip=ip;
	  max_var=var;
	}
      }
    }
   
    // Slice the mesh in coordinate max_ip
    double loc=(v[max_ip]+m(h.inside[0],max_ip))/2.0;
    if (verbose>1) {
      std::cout << "Chose coordinate " << max_ip << "."
		<< std::endl;
      std::cout << "Point, between, previous, low, high:\n\t"
		<< v[max_ip] << " " << loc << " "
		<< m(h.inside[0],max_ip) << " "
		<< h.low[max_ip] << " " << h.high[max_ip] << std::endl;
    }
    double old_vol=h.frac_vol;
    double old_low=h.low[max_ip];
    double old_high=h.high[max_ip];

    size_t old_inside=h.inside[0];
    double old_weight=h.weight;

    // Set values for hypercube currently in mesh
    h.low[max_ip]=loc;
    h.high[max_ip]=old_high;
    h.frac_vol=old_vol*(old_high-loc)/(old_high-old_low);
    if (h.frac_vol<1.0e-14) {
      if (verbose>0) {
	std::cout << "Skipping hypercube with vanishing volume."
		  << std::endl;
	std::cout << "coordinate, point, between, previous, low, high:\n\t"
		  << max_ip << " " << v[max_ip] << " " << loc << " "
		  << m(h.inside[0],max_ip) << " "
		  << h.low[max_ip] << " " << h.high[max_ip] << std::endl;
      }
      //exit(-1);
      return;
    }
    if (!std::isfinite(h.frac_vol)) {
      std::cout << "Mesh has non-finite fractional volume: "
		<< old_vol << " " << old_high << " "
		<< loc << " " << old_low << std::endl;
      O2SCL_ERR2("Mesh has non finite fractional volume ",
		 "in prob_dens_mdim_amr::insert().",o2scl::exc_esanity);
    }
   
    // Set values for new hypercube
    hypercube h_new;
    std::vector<double> low_new, high_new;
    o2scl::vector_copy(h.low,low_new);
    o2scl::vector_copy(h.high,high_new);
    low_new[max_ip]=old_low;
    high_new[max_ip]=loc;
    double new_vol=old_vol*(loc-old_low)/(old_high-old_low);
    if (new_vol<1.0e-14) {
      if (verbose>0) {
	std::cout << "Skipping hypercube with vanishing volume (2)."
		  << std::endl;
	std::cout << "coordinate, point, between, previous, low, high:\n\t"
		  << max_ip << " " << v[max_ip] << " " << loc << " "
		  << m(h.inside[0],max_ip) << " "
		  << h.low[max_ip] << " " << h.high[max_ip] << std::endl;
      }
      //exit(-1);
      return;
    }
    if (log_mode) {
      if (m(ir,n_dim)>-800.0) {
	h_new.set(low_new,high_new,ir,new_vol,exp(m(ir,n_dim)));
      } else {
	h_new.set(low_new,high_new,ir,new_vol,0.0);
      }
    } else {
      h_new.set(low_new,high_new,ir,new_vol,m(ir,n_dim));
    }
    if (!std::isfinite(h_new.weight)) {
      O2SCL_ERR2("Mesh has non finite weight ",
		 "in prob_dens_mdim_amr::insert().",o2scl::exc_einval);
    }

    // --------------------------------------------------------------
    // Todo: this test is unnecessarily slow, and can be replaced by a
    // simple comparison between v[max_ip], old_low, old_high, and
    // m(h.inside[0],max_ip)
    
    if (h.is_inside(v)) {
      h.inside[0]=ir;
      h_new.inside[0]=old_inside;
      if (log_mode) {
	if (m(ir,n_dim)>-800.0) {
	  h.weight=exp(m(ir,n_dim));
	} else {
	  h.weight=0.0;
	}
      } else {
	h.weight=m(ir,n_dim);
      }
      h_new.weight=old_weight;
    } else {
      h.inside[0]=old_inside;
      h_new.inside[0]=ir;
      h.weight=old_weight;
      if (log_mode) {
	if (m(ir,n_dim)>-800.0) {
	  h_new.weight=exp(m(ir,n_dim));
	} else {
	  h_new.weight=0.0;
	}
      } else {
	h_new.weight=m(ir,n_dim);
      }
    }
    if (!std::isfinite(h.weight)) {
      O2SCL_ERR2("Mesh has non finite weight ",
		 "in prob_dens_mdim_amr::insert().",o2scl::exc_einval);
    }
    if (!std::isfinite(h_new.weight)) {
      O2SCL_ERR2("Mesh has non finite weight ",
		 "in prob_dens_mdim_amr::insert().",o2scl::exc_einval);
    }
    if (!std::isfinite(h.frac_vol)) {
      O2SCL_ERR2("Mesh has non finite fractional volume",
		 "in prob_dens_mdim_amr::insert().",o2scl::exc_esanity);
    }
    if (!std::isfinite(h_new.frac_vol)) {
      O2SCL_ERR2("Mesh has non finite fractional volume",
		 "in prob_dens_mdim_amr::insert().",o2scl::exc_esanity);
    }

    // --------------------------------------------------------------
    
    if (verbose>1) {
      std::cout << "Modifying hypercube with index "
      << jm << " and inserting new hypercube for row " << ir
      << "." << std::endl;
      for(size_t k=0;k<n_dim;k++) {
	if (k==max_ip) std::cout << "*";
	else std::cout << " ";
	std::cout.width(3);
	std::cout << k << " ";
	std::cout.setf(std::ios::showpos);
	std::cout << h.low[k] << " "
		  << h.high[k] << " "
		  << h_new.low[k] << " " << m(ir,k) << " "
		  << h_new.high[k] << std::endl;
	std::cout.unsetf(std::ios::showpos);
      }
      std::cout << "Weights: " << h.weight << " " << h_new.weight
      << std::endl;
      std::cout << "Frac. volumes: " << h.frac_vol << " "
      << h_new.frac_vol << std::endl;
      if (verbose>2) {
	std::cout << "Press a character and enter to continue: " << std::endl;
	char ch;
	std::cin >> ch;
      }
    }

    // Add new hypercube to mesh
    mesh.push_back(h_new);
   
    return;
  }
  
  /** \brief Parse the matrix \c m, creating a new hypercube
      for every point 
   */
  void initial_parse(mat_t &m, bool log_mode=false) {

    for(size_t ir=0;ir<m.size1();ir++) {
      insert(ir,m,log_mode);
    }
    if (verbose>0) {
      std::cout << "Done in initial_parse(). "
      << "Volumes: " << total_volume() << " "
      << total_weighted_volume() << std::endl;
    }
    if (verbose>2) {
      std::cout << "Press a character and enter to continue: " << std::endl;
      char ch;
      std::cin >> ch;
    }
    
    return;
  }

  /** \brief Parse the matrix \c m, creating a new hypercube for every
      point, ensuring hypercubes are more optimally arranged

      This algorithm is slower, but may result in more balanced
      meshes, particularly when \ref dim_choice is not equal to
      <tt>random</tt> .

      \future This method computes distances twice, once here 
      and once in the insert() function. There is likely a
      faster approach.
  */
  void initial_parse_new(mat_t &m) {

    size_t N=m.size1();
    std::vector<bool> added(N);
    for(size_t i=0;i<N;i++) added[i]=false;

    std::vector<double> scale2(n_dim);
    for(size_t i=0;i<n_dim;i++) {
      scale2[i]=fabs(high[i]-low[i]);
    }

    // First, find the two furthest points
    size_t p0, p1;
    {
      std::vector<size_t> iarr, jarr;
      std::vector<double> distarr;
      for(size_t i=0;i<N;i++) {
	for(size_t j=i+1;j<N;j++) {
	  iarr.push_back(i);
	  jarr.push_back(j);
	  double dist=0.0;
	  for(size_t k=0;k<n_dim;k++) {
	    dist+=pow((m(i,k)-m(j,k))/scale2[k],2.0);
	  }
	  distarr.push_back(sqrt(dist));
	}
      }
      std::vector<size_t> indexarr(iarr.size());
      vector_sort_index(distarr,indexarr);
      p0=iarr[indexarr[indexarr.size()-1]];
      p1=jarr[indexarr[indexarr.size()-1]];
    }

    // Add them to the mesh
    insert(p0,m);
    added[p0]=true;
    insert(p1,m);
    added[p1]=true;

    // Now loop through all points, find the point furthest from the
    // point already in the hypercube in which it would lie
    bool done=false;
    while (done==false) {
      done=true;

      // First compute distances for all points not already added
      std::vector<size_t> iarr;
      std::vector<double> distarr;
      for(size_t i=0;i<N;i++) {
	if (added[i]==false) {
	  done=false;
	  std::vector<double> x(n_dim);
	  for(size_t k=0;k<n_dim;k++) x[k]=m(i,k);
	  const hypercube &h=find_hc(x);
	  iarr.push_back(i);
	  double dist=0.0;
	  for(size_t k=0;k<n_dim;k++) {
	    dist+=pow((m(i,k)-m(h.inside[0],k))/(h.high[k]-h.low[k]),2.0);
	  }
	  distarr.push_back(dist);
	}
      }

      // If we've found at least one point, add it to the mesh
      if (done==false) {
	std::vector<size_t> indexarr(iarr.size());
	vector_sort_index(distarr,indexarr);
	insert(iarr[indexarr[indexarr.size()-1]],m);
	added[iarr[indexarr[indexarr.size()-1]]]=true;
      }

      // Proceed to the next point
    }

    return;
  }

  /** \brief Set the weight in each hypercube equal to the
      inverse of the volume (the density)
   */
  void weight_is_inv_volume() {
    for(size_t i=0;i<mesh.size();i++) {
      mesh[i].weight=1.0/mesh[i].frac_vol;
    }
    return;
  }
  
  /** \brief Check the total volume by adding up the fractional
      part of the volume in each hypercube
   */
  double total_volume() {
    if (mesh.size()==0) {
      O2SCL_ERR2("Mesh empty in ",
		 "prob_dens_mdim_amr::total_volume().",o2scl::exc_einval);
    }
    double ret=0.0;
    for(size_t i=0;i<mesh.size();i++) {
      if (!std::isfinite(mesh[i].frac_vol)) {
	O2SCL_ERR2("Mesh has non finite fractional volume",
		   "in prob_dens_mdim_amr::insert().",o2scl::exc_esanity);
      }
      ret+=mesh[i].frac_vol;
    }
    return ret;
  }

  /** \brief Check the total volume by adding up the fractional
      part of the volume in each hypercube
   */
  double total_weighted_volume() {
    if (mesh.size()==0) {
      O2SCL_ERR2("Mesh empty in ",
		 "prob_dens_mdim_amr::total_weighted_volume().",
		 o2scl::exc_einval);
    }
    double ret=0.0;
    for(size_t i=0;i<mesh.size();i++) {
      ret+=mesh[i].frac_vol*mesh[i].weight;
    }
    return ret;
  }

  /** \brief Return a reference to the hypercube containing the
      specified point
   */
  const hypercube &find_hc(const vec_t &x) const {
    if (mesh.size()==0) {
      O2SCL_ERR2("Mesh has zero size in ",
		 "prob_dens_mdim_amr::find_hc().",o2scl::exc_efailed);
    }
    for(size_t j=0;j<n_dim;j++) {
      if (x[j]<low[j] || x[j]>high[j]) {
	O2SCL_ERR2("Point outside region in ",
		   "prob_dens_mdim_amr::find_hc().",o2scl::exc_einval);
      }
    }
    for(size_t j=0;j<mesh.size();j++) {
      if (mesh[j].is_inside(x)) {
	return mesh[j];
      }
    }
    O2SCL_ERR2("Could not find hypercube in ",
	       "prob_dens_mdim_amr::find_hc().",o2scl::exc_efailed);
    return mesh[0];
  }
  
  /// The normalized density 
  virtual double pdf(const vec_t &x) const {

    if (mesh.size()==0) {
      O2SCL_ERR2("Mesh empty in ",
		 "prob_dens_mdim_amr::pdf().",o2scl::exc_einval);
    }

    // Find the right hypercube
    bool found=false;
    size_t jm=0;
    for(size_t j=0;j<mesh.size() && found==false;j++) {
      if (mesh[j].is_inside(x)) {
	found=true;
	jm=j;
      }
    }
    if (found==false) {
      for(size_t k=0;k<n_dim;k++) {
	std::cout << low[k] << " " << x[k] << " " << high[k] << " ";
	if (x[k]<low[k]) std::cout << "<";
	else if (x[k]>high[k]) std::cout << ">";
	std::cout << std::endl;
      }
      O2SCL_ERR("Point not found inside mesh in pdf().",o2scl::exc_esanity);
    }
<<<<<<< HEAD
    double pdf_ret=mesh[jm].weight;
    if (!std::isfinite(pdf_ret)) {
      std::cout << "Density not finite: " << jm << " " << pdf_ret << " "
		<< mesh[jm].frac_vol << std::endl;
      exit(-1);
    }
    if (pdf_ret<0.0) {
      std::cout << "Density negative: " << jm << " " << pdf_ret << " "
		<< mesh[jm].frac_vol << std::endl;
      exit(-1);
    }
    return pdf_ret;
=======

    return mesh[jm].weight;
>>>>>>> 45a750de
  }

  /// Select a random point in the largest weighted box
  virtual void select_in_largest(vec_t &x) const {
   
    if (mesh.size()==0) {
      O2SCL_ERR2("Mesh empty in ",
		 "prob_dens_mdim_amr::select_in_largest().",o2scl::exc_einval);
    }

    size_t im=0;
    double wgt=mesh[0].frac_vol*mesh[0].weight;
    for(size_t i=1;i<mesh.size();i++) {
      if (mesh[i].frac_vol*mesh[i].weight>wgt) {
	im=i;
	wgt=mesh[i].frac_vol*mesh[i].weight;
      }
    }
    for(size_t j=0;j<n_dim;j++) {
      x[j]=rg.random()*(mesh[im].high[j]-mesh[im].low[j])+mesh[im].low[j];
    }

    return;
  }

  /// Sample the distribution
  virtual void operator()(vec_t &x) const {
   
    if (mesh.size()==0) {
      O2SCL_ERR2("Mesh empty in ",
		 "prob_dens_mdim_amr::operator()().",o2scl::exc_einval);
    }

    double total_weight=0.0;
    for(size_t i=0;i<mesh.size();i++) {
      total_weight+=mesh[i].weight*mesh[i].frac_vol;
    }
   
    double this_weight=rg.random()*total_weight;
    double cml_wgt=0.0;
    for(size_t j=0;j<mesh.size();j++) {
      cml_wgt+=mesh[j].frac_vol*mesh[j].weight;
      if (this_weight<cml_wgt || j==mesh.size()-1) {
	for(size_t i=0;i<n_dim;i++) {
	  x[i]=mesh[j].low[i]+rg.random()*
	    (mesh[j].high[i]-mesh[j].low[i]);
	}
	return;
      }
    }

    O2SCL_ERR2("Sampling distribution failed in ",
	       "prob_dens_mdim_amr::operator()().",o2scl::exc_einval);
    
    return;
  }
 
  };
 
#ifndef DOXYGEN_NO_O2NS
}
#endif

#endif<|MERGE_RESOLUTION|>--- conflicted
+++ resolved
@@ -885,7 +885,7 @@
       }
       O2SCL_ERR("Point not found inside mesh in pdf().",o2scl::exc_esanity);
     }
-<<<<<<< HEAD
+
     double pdf_ret=mesh[jm].weight;
     if (!std::isfinite(pdf_ret)) {
       std::cout << "Density not finite: " << jm << " " << pdf_ret << " "
@@ -898,10 +898,6 @@
       exit(-1);
     }
     return pdf_ret;
-=======
-
-    return mesh[jm].weight;
->>>>>>> 45a750de
   }
 
   /// Select a random point in the largest weighted box
